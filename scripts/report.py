import logging
from datetime import datetime, timedelta
from pathlib import Path

import matplotlib.pyplot as plt
import pandas as pd
import seaborn as sns
from omegaconf import DictConfig

from utils.utils import find_most_recent_data_csv

log = logging.getLogger(__name__)


class BatchReport:
    """A class to generate reports for Field data visualization,
    focusing on different aspects of plant data.
    """
    def __init__(self, cfg) -> None:
        """Initialize the BatchReport with configuration and data loading."""
        self.cfg = cfg
        self.csv_path = find_most_recent_data_csv(cfg.data.datadir)
        self.df = self.read()
        self.config_report_dir()
        self.config_palettes()
        # self.cfg.reportdir = cfg.report.reportdir

    def config_palettes(self) -> None:
        """Configure the color palettes for different plant types."""
        self.planttype_palette = {
            "WEEDS": "#55A868",
            "COVERCROPS": "#4C72B0",
            "CASHCROPS": "#C44E52",
        }

    def config_report_dir(self) -> None:
        """Configure and create necessary directories for report outputs."""
        self.report_dir = Path(self.cfg.report.missing_batch_folders).parent
        self.report_dir.mkdir(exist_ok=True, parents=True)

        self.reportplot_dir = Path(self.cfg.report.report_plots)
        self.reportplot_dir.mkdir(exist_ok=True, parents=True)

    def read(self) -> pd.DataFrame:
        """Read and load data from a CSV file."""
        log.info("Reading and converting datetime columns in CSV")
        log.info(f"Reading path: {self.csv_path}")
        df = pd.read_csv(self.csv_path, dtype={"SubBatchIndex": str})

        return df

    def write_duplicate_jpgs(self, df: pd.DataFrame) -> None:
        pass

    def write_duplicate_raws(self, df:pd.DataFrame) -> None:
        pass
    def write_missing_raws(self, df: pd.DataFrame) -> None:
        """Write information on missing raw images to a CSV file."""
        # By state, species, upload_time
        columns = [
            "Name",
            "UsState",
            "PlantType",
            "Species",
            "MasterRefID",
            "BaseName",
            "Extension",
            "UploadDateUTC",
            "ImageIndex",
            "Username",
            "HasMatchingJpgAndRaw",
        ]
        df['UploadDateTimeUTC'] = pd.to_datetime(df['UploadDateTimeUTC'])
        df['UploadDateUTC'] = df['UploadDateTimeUTC'].dt.date
        df = (
            df[df["HasMatchingJpgAndRaw"] == False][columns]
            # .drop_duplicates(subset="Name")
            .reset_index(drop=True)
        )
        df.to_csv(self.cfg.report.missing_batch_folders, index=False)
        log.info("Missing raws data written successfully.")

    def num_uploads_last_7days_by_state(self):
        """Creates a table of uploads from last 7 days by location in a csv format."""

        df = self.df.copy()
        df['UploadDateTimeUTC'] = pd.to_datetime(df['UploadDateTimeUTC'])
        df['UploadDateUTC'] = pd.to_datetime(df['UploadDateTimeUTC'].dt.date)
        current_date_time = pd.to_datetime(datetime.now().date())
        seven_days_ago = pd.to_datetime(current_date_time - timedelta(days=7)) #calculate date 7 days ago

        df_last_7_days = df[(df['UploadDateUTC'] >= seven_days_ago) & (df['UploadDateUTC'] <= current_date_time)] #filter for last 7 days

        df_last_7_days['IsDuplicated'] = df_last_7_days.duplicated('Name', keep=False)
        grouped_df_last_7_days = df_last_7_days.groupby(["UsState","PlantType", "Species","Extension", "HasMatchingJpgAndRaw", "IsDuplicated"]).size().reset_index(name="count")

        grouped_df_last_7_days.to_csv(self.cfg.report.uploads_7days, index=False)
        log.info("Created table of uploads from last 7 days by location successfully.")

    def plot_unique_masterrefids_by_state_and_planttype(self) -> None:
        """Generate a bar plot showing the distribution of unique MasterRefIDs by state and plant type."""
        data = self.df[self.df["HasMatchingJpgAndRaw"] == True]

        # Count the number of unique MasterRefID for each UsState and Extension
        unique_ids_count = (
            data.groupby(["UsState", "PlantType"])["MasterRefID"]
            .nunique()
            .reset_index()
        )

        # Plotting
        with plt.style.context("ggplot"):
            fig, ax = plt.subplots(figsize=(12, 6))

            bar_plot = sns.barplot(
                data=unique_ids_count,
                x="UsState",
                y="MasterRefID",
                hue="PlantType",
                palette=self.planttype_palette,
                ax=ax,
            )
            
            ax.set_xticks(ax.get_xticks())
            ax.set_xticklabels(ax.get_xticklabels(), rotation=45)
            ax.set_title(
                "Unique MasterRefIDs (samples) by State and Plant Type"
            )
            # Adding a note under the title
            ax.text(.0725, -.125, "$^{*}$HasMatchingJpgAndRaw = True", ha='center', fontsize=9, transform=ax.transAxes)
            ax.set_ylabel("# MasterRefIDs (samples)")
            ax.set_xlabel("State Location")
            ax.legend(title="Plant Type")
            # Add labels to each bar
            for bar_container in bar_plot.containers:
                ax.bar_label(bar_container, label_type='edge', padding=3, fontsize=7)

            
            fig.tight_layout()
            save_path = (
                f"{self.cfg.report.report_plots}/unique_masterrefids_by_state_and_planttype.png"
            )
            fig.savefig(save_path, dpi=300)
            log.info("Unique MasterRefIDs plot saved.")

    def plot_image_vs_raws_by_species(self):
        # Count the number of unique Images for each UsState and Extension
        unique_ids_count = (
            self.df.groupby(["UsState", "Extension"])["Name"]
            .nunique()
            .reset_index()
        )

        # Plotting
        with plt.style.context("ggplot"):
            fig, ax = plt.subplots(figsize=(12, 6))

            sns.barplot(
                data=unique_ids_count,
                x="UsState",
                y="Name",
                hue="Extension",
                ax=ax,
            )
            ax.set_xticks(ax.get_xticks())
            ax.set_xticklabels(ax.get_xticklabels(), rotation=45)
            ax.set_title(
                "Number of Images by State and by Image Extension"
            )
            ax.set_ylabel("Number of Images")
            ax.set_xlabel("State Location")
            ax.legend(title="Image Type")
            fig.tight_layout()
            save_path = (
                f"{self.cfg.report.report_plots}/image_vs_raws_by_species.png"
            )
            fig.savefig(save_path, dpi=300)
            log.info("Jpg vs Raws plot saved.")
        

    def plot_sample_species_distribution(self):
        data = self.df[self.df["HasMatchingJpgAndRaw"] == True]
        data = data[data["Extension"] == "arw"]

        samplecount_df = (
            data.groupby(["PlantType", "Species"])["MasterRefID"]
            .nunique()
            .reset_index(name="sample_count")
            .sort_values(by="sample_count")
        )

        # Plotting
        with plt.style.context("ggplot"):
            fig, ax = plt.subplots(figsize=(8, 14))

            sns.barplot(
                samplecount_df,
                y="Species",
                x="sample_count",
                # kind="bar",
                hue="PlantType",
                # height=10,
                palette=self.planttype_palette,
                ax=ax,
            )
            ax.set_ylabel("Species")
            ax.set_xlabel("Number of Unique Samples")
            ax.text(-.050, -.035, "$^{*}$HasMatchingJpgAndRaw = True", ha='center', fontsize=9, transform=ax.transAxes)
            # g.tight_layout()
            ax.figure.suptitle("Samples by Species and Plant Type", fontsize=18)
            # Adding the number of samples at the end of each bar
            for p in ax.patches:
                width = p.get_width()
                ax.text(
                    width + 1,
                    p.get_y() + p.get_height() / 2,
                    "{:1.0f}".format(width),
                    ha="left",
                    va="center",
                )
            fig.tight_layout()
            # plt.subplots_adjust(top=0.93)
            save_path = (
                f"{self.cfg.report.report_plots}/unique_masterrefids_by_species_and_planttype.png"
            )
            fig.savefig(save_path, dpi=300)
            log.info("Species Distribution plot saved.")
        
    def plot_num_samples_season(self):
        """Generate a bar plot showing the distribution of unique MasterRefIDs by plant type."""

        data = self.df[self.df["HasMatchingJpgAndRaw"] == True]

        # Count the number of unique MasterRefID for each Species
        unique_ids_count = (
            data.groupby(["PlantType"])["MasterRefID"]
            .nunique()
            .reset_index()
            .sort_values(by="MasterRefID")
        )

        # Plotting
        with plt.style.context("ggplot"):
            fig, ax = plt.subplots(figsize=(12, 6))

            bar_plot = sns.barplot(
                data=unique_ids_count,
                x="PlantType",
                y="MasterRefID",
                ax=ax,
                width=0.25
            )
            
            ax.set_xticks(ax.get_xticks())
            ax.set_xticklabels(ax.get_xticklabels(), rotation=0)
            ax.figure.suptitle("Samples by Species", fontsize=18)

            # Adding a note under the title           
            annot_text = "$^{*}$HasMatchingJpgAndRaw = True"
            ax.annotate(annot_text, xy=(0.05, 0.9), xycoords='axes fraction', ha='left', va='bottom', annotation_clip=False)
            
            ax.set_ylabel("# MasterRefIDs (samples)")
            ax.set_xlabel("Plant Type")
            # Add labels to each bar
            for bar_container in bar_plot.containers:
                ax.bar_label(bar_container, label_type='edge', padding=3, fontsize=7)

            fig.tight_layout()
            save_path = (
                f"{self.cfg.report.report_plots}/unique_masterrefids_by_season.png"
            )
            fig.savefig(save_path, dpi=300)
            log.info("Unique MasterRefIDs by Plant Type plot saved.")

    def plot_num_samples_usstate(self):
        """Generate a bar plot showing the distribution of unique MasterRefIDs by UsState."""

        data = self.df[self.df["HasMatchingJpgAndRaw"] == True]

        # Count the number of unique MasterRefID for each Species
        unique_ids_count = (
            data.groupby(["UsState"])["MasterRefID"]
            .nunique()
            .reset_index()
            .sort_values(by="MasterRefID")
        )

        # Plotting
        with plt.style.context("ggplot"):
            fig, ax = plt.subplots(figsize=(12, 6))

            bar_plot = sns.barplot(
                data=unique_ids_count,
                x="UsState",
                y="MasterRefID",
                ax=ax,
                width=0.25
            )
            
            ax.set_xticks(ax.get_xticks())
            ax.set_xticklabels(ax.get_xticklabels(), rotation=0)
            ax.figure.suptitle("Samples by State", fontsize=18)

            # Adding a note under the title           
            annot_text = "$^{*}$HasMatchingJpgAndRaw = True"
            ax.annotate(annot_text, xy=(0.05, 0.9), xycoords='axes fraction', ha='left', va='bottom', annotation_clip=False)
            
            ax.set_ylabel("# MasterRefIDs (samples)")
            ax.set_xlabel("State")
            # Add labels to each bar
            for bar_container in bar_plot.containers:
                ax.bar_label(bar_container, label_type='edge', padding=3, fontsize=7)

            fig.tight_layout()
            save_path = (
                f"{self.cfg.report.report_plots}/unique_masterrefids_by_state.png"
            )
            fig.savefig(save_path, dpi=300)
            log.info("Unique MasterRefIDs by UsState plot saved.")

def main(cfg: DictConfig) -> None:
    """Main function to execute batch report tasks."""
    log.info(f"Starting {cfg.general.task}")
    batchrep = BatchReport(cfg)
    batchrep.write_missing_raws(batchrep.df)
    batchrep.plot_unique_masterrefids_by_state_and_planttype()
    batchrep.plot_sample_species_distribution()
    batchrep.plot_image_vs_raws_by_species()
<<<<<<< HEAD
    batchrep.plot_num_samples_season()
    batchrep.plot_num_samples_usstate()
=======
    batchrep.num_uploads_last_7days_by_state()
>>>>>>> 35619954
    log.info(f"{cfg.general.task} completed.")<|MERGE_RESOLUTION|>--- conflicted
+++ resolved
@@ -326,10 +326,8 @@
     batchrep.plot_unique_masterrefids_by_state_and_planttype()
     batchrep.plot_sample_species_distribution()
     batchrep.plot_image_vs_raws_by_species()
-<<<<<<< HEAD
+
     batchrep.plot_num_samples_season()
     batchrep.plot_num_samples_usstate()
-=======
     batchrep.num_uploads_last_7days_by_state()
->>>>>>> 35619954
     log.info(f"{cfg.general.task} completed.")