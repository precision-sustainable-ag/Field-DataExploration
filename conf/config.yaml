# Hydra defaults and settings. Ignore these (don't change)
defaults:
  - override hydra/job_logging: custom # custom logging 
  - _self_

hydra:
  run:
    dir: ${logs.logdir}/${job.job_now}
  output_subdir: ${hydra.run.dir}/hydra

pipeline:
    - wir_table_generator
    - wir_blob_data_generator
    - process_blob_analysis
    - process_tables_analysis
<<<<<<< HEAD
    - append_datetime
    # - verify_container_images
    # - create_batches
    # - report
    
=======
    # - verify_container_images
    # - create_batches
    - report
>>>>>>> 1a9aab63

general:
  task: # Leave empty as placeholder
  workdir: ${hydra:runtime.cwd}  # where the code is executed

pipeline_keys: ${general.workdir}/keys/authorized_keys.yaml

data:
  datadir: ${general.workdir}/data
  tablesdir: ${data.datadir}/tables/${job.job_now_date}
  blobsdir: ${data.datadir}/blobs/${job.job_now_date}
  processed_datadir: ${data.datadir}/processed_tables/${job.job_now_date}
  permanent_datadir: ${data.datadir}/permanent_tables

temp:
  temp_json_data: ${general.workdir}/tempdata/json_data
  temp_jpegs_data: ${general.workdir}/tempdata/jpeg_data
  final_json_dir: ${general.workdir}/tempdata/final_jsons

report:
  reportdir: ${general.workdir}/report
  report_plots: ${report.reportdir}/${job.job_now_date}/plots
  missing_batch_folders: ${report.reportdir}/${job.job_now_date}/missing_raws.csv
  
logs:
  logdir: ${general.workdir}/logging

job:
  job_now_date: &nowdir ${now:%Y-%m-%d}
  job_now_time: ${now:%H_%M_%S}
  job_now: ${job.job_now_date}/${job.job_now_time} 
  jobdir: ${data.datadir}/${job.job_now}<|MERGE_RESOLUTION|>--- conflicted
+++ resolved
@@ -13,17 +13,14 @@
     - wir_blob_data_generator
     - process_blob_analysis
     - process_tables_analysis
-<<<<<<< HEAD
     - append_datetime
     # - verify_container_images
     # - create_batches
     # - report
     
-=======
     # - verify_container_images
     # - create_batches
     - report
->>>>>>> 1a9aab63
 
 general:
   task: # Leave empty as placeholder
