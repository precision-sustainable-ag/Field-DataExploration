# Field-DataExploration

**Description**:
This repo is the central hub for the initial phase of data exploration and assessment of a project aimed at comprehensive data management and processing of the PSA Field data. It focuses on addressing the initial backlog of images and metadata while emphasizing a deep understanding of our existing Field images. This phase is critical for laying the groundwork for advanced data processing and management in later stages of the project.

**Key Features**:

1. **Data Volume Assessment**: Contains tools and methodologies for evaluating the size and complexity of the existing data pool, ensuring an understanding of the scale of data we're managing.

2. **Data Visualization and Status Reporting**: Features scripts and resources for creating visual representations of the data's current status and contents. This aids in identifying patterns, anomalies, and key areas requiring attention.

3. **Metadata Quality Review and Image Sampling**: Offers guidelines and tools for inspecting metadata accuracy and completeness, along with methods for performing quality checks on image samples.

4. **Data Exploration and Reporting**: Includes exploratory data analysis tools to understand the characteristics and structure of the dataset. It also encompasses reporting mechanisms for documenting findings and progress.

5. **Data Organization and Issue Resolution**: Provides strategies and scripts for identifying immediate dataset issues, along with solutions to these challenges.

## Installation and Setup

### Installing Conda
To manage the project's dependencies efficiently, we use Conda, a powerful package manager and environment manager. Follow these steps to install Conda if you haven't already:

1. Download the appropriate version of Miniconda for your operating system from the official [Miniconda website](https://docs.anaconda.com/free/miniconda/).
2. Follow the installation instructions provided on the website for your OS. This typically involves running the installer from the command line and following the on-screen prompts.
3. Once installed, open a new terminal window and type `conda list` to ensure Conda was installed correctly. You should see a list of installed packages.


### Setting Up Your Environment Using an Environment File
After installing Conda, you can set up an environment for this project using an environment file, which specifies all necessary dependencies. Here's how:

1. Clone this repository to your local machine.
2. Navigate to the repository directory in your terminal.
3. Locate the `environment.yaml` file in the repository. This file contains the list of packages needed for the project.
4. Create a new Conda environment by running the following command:
   ```bash
   conda env create -f environment.yaml
   ```
   This command reads the `environment.yaml` file and creates an environment with the name and dependencies specified within it.

5. Once the environment is created, activate it with:
   ```bash
   conda activate <env_name>
   ```
   Replace `<env_name>` with the name of the environment specified in the `environment.yaml` file.


### Running the Script
With the environment set up and activated, you can run the scripts provided in the repository to begin data exploration and analysis:

1. Ensure your Conda environment is activated:
   ```
   conda activate field
   ```
2. To run a script, use the following command syntax:
   ```bash
   sh run_volume_assessment.sh
   ```
3. [NOTE] Setup the pipeline in the main [config](conf/config.yaml#L11). To run a script, use the following command syntax:
   ```bash
   python FIELD_REPORT.py
   ```

<<<<<<< HEAD
## Major Scripts

### `append_datetime`
This script main purpose is to quickley get image DateTime information that can later be used to form batches. We quickley read jpg exif data to get capture datetime information, then remove the download jpg. We get the jpg from the azure blob container. This script appends date-time metadata extracted from the downloaded image EXIF data to an existing persistent CSV table. this is a crucial step that allows us to form "batches" for preprocessing. The script must be run before the "create_batches" task. If no new data is found, nothing happens. 

Features of Note:
   - The script finds the most recent "merged..." CSV file in "data/processed_data" and merges it with persistent data for continuous updates.
   - It processes each JPG image to extract and append EXIF DateTime metadata to the relevant records in the CSV.
   - Concurrency Handling: We use concurrent.futures and ThreadPoolExecutor for handling multiple downloads and reading of exif data at the same time.

### `create_bathces`
This scripts create batches by using the updated DateTime information from `append_datetime` , organizes raw images into "batches", and copies those image batches to the field-batches blob container. The script adjusts and groups images based on metadata into "batches" and filters out already processed or duplicate batches. Batch groupings are based on State, capture date, and 3 hour capture time intervals. It offers the flexibility to process data either concurrently or sequentially.
=======
### `image_inspection`

This script is designed to facilitate the quality check process by performing the following functions:

Random Image Selection: Automatically selects up to 15 images that have been uploaded in the past 15 days from a merged data table.
Image Plotting with Metadata: For each selected image, the script generates a plot that includes the image itself along with key metadata fields. Plots are located in the `report/<date>/inspection` folder.
>>>>>>> eb01a2e9
<|MERGE_RESOLUTION|>--- conflicted
+++ resolved
@@ -60,7 +60,6 @@
    python FIELD_REPORT.py
    ```
 
-<<<<<<< HEAD
 ## Major Scripts
 
 ### `append_datetime`
@@ -73,11 +72,9 @@
 
 ### `create_bathces`
 This scripts create batches by using the updated DateTime information from `append_datetime` , organizes raw images into "batches", and copies those image batches to the field-batches blob container. The script adjusts and groups images based on metadata into "batches" and filters out already processed or duplicate batches. Batch groupings are based on State, capture date, and 3 hour capture time intervals. It offers the flexibility to process data either concurrently or sequentially.
-=======
 ### `image_inspection`
 
 This script is designed to facilitate the quality check process by performing the following functions:
 
 Random Image Selection: Automatically selects up to 15 images that have been uploaded in the past 15 days from a merged data table.
-Image Plotting with Metadata: For each selected image, the script generates a plot that includes the image itself along with key metadata fields. Plots are located in the `report/<date>/inspection` folder.
->>>>>>> eb01a2e9
+Image Plotting with Metadata: For each selected image, the script generates a plot that includes the image itself along with key metadata fields. Plots are located in the `report/<date>/inspection` folder.